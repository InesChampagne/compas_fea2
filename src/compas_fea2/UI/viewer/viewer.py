--- conflicted
+++ resolved
@@ -7,12 +7,7 @@
 from compas_viewer.viewer import Viewer
 
 from compas_fea2.UI.viewer.scene import FEA2ModelObject
-<<<<<<< HEAD
-from compas_fea2.UI.viewer.scene import FEA2DisplacementFieldResultsObject
-from compas_fea2.UI.viewer.scene import FEA2ReactionFieldResultsObject
-=======
 from compas_fea2.UI.viewer.scene import FEA2NodeFieldResultsObject
->>>>>>> 3b930686
 from compas_fea2.UI.viewer.scene import FEA2StepObject
 from compas_fea2.UI.viewer.scene import FEA2Stress2DFieldResultsObject
 
@@ -179,20 +174,6 @@
             **kwargs,
         )
 
-<<<<<<< HEAD
-    def add_reaction_field(self, field, step, component=None, fast=False, show_parts=True, opacity=0.5, show_bcs=True, show_loads=True, **kwargs):
-        register_scene_objects()
-        register(field.__class__.__base__, FEA2ReactionFieldResultsObject, context="Viewer")
-        self.reactions = self.scene.add(
-            field, step=step, component=component, fast=fast, show_parts=show_parts, opacity=opacity, show_bcs=show_bcs, show_loads=show_loads, **kwargs
-        )
-
-    def add_mode_shape(self, mode_shape, step, component=None, fast=False, show_parts=True, opacity=0.5, show_bcs=True, show_loads=True, **kwargs):
-        register_scene_objects()
-        register(mode_shape.__class__.__base__, FEA2DisplacementFieldResultsObject, context="Viewer")
-        self.displacements = self.scene.add(
-            mode_shape, step=step, component=component, fast=fast, show_parts=show_parts, opacity=opacity, show_bcs=show_bcs, show_loads=show_loads, **kwargs
-=======
     def add_reaction_field(
         self, field, model, component=None, fast=False, show_parts=True, opacity=0.5, show_bcs=True, show_loads=True, show_vectors=True, show_contours=False, **kwargs
     ):
@@ -228,7 +209,6 @@
             show_contours=show_contours,
             plane=plane,
             **kwargs,
->>>>>>> 3b930686
         )
 
     def add_mode_shape(self, mode_shape, component=None, fast=False, show_parts=True, opacity=0.5, show_bcs=True, show_loads=True, **kwargs):
