from typing import Iterable

from compas.geometry import Point
from compas.geometry import Vector
from compas.geometry import centroid_points_weighted
from compas.geometry import sum_vectors

from compas_fea2.base import FEAData
from compas_fea2.UI import FEA2Viewer
from compas_fea2.problem.displacements import GeneralDisplacement
from compas_fea2.problem.fields import DisplacementField
from compas_fea2.problem.fields import NodeLoadField
from compas_fea2.problem.fields import PointLoadField
<<<<<<< HEAD
=======
from compas_fea2.results import DisplacementFieldResults
from compas_fea2.results import ReactionFieldResults
from compas_fea2.results import SectionForcesFieldResults
from compas_fea2.results import StressFieldResults

>>>>>>> 0cb825c3

# ==============================================================================
#                                Base Steps
# ==============================================================================


class Step(FEAData):
    """Initialises base Step object.

    Parameters
    ----------
    name : str, optional
        Uniqe identifier. If not provided it is automatically generated. Set a
        name if you want a more human-readable input file.

    Attributes
    ----------
    name : str
        Uniqe identifier. If not provided it is automatically generated. Set a
        name if you want a more human-readable input file.
    field_outputs: :class:`compas_fea2.problem.FieldOutput'
        Field outuputs requested for the step.
    history_outputs: :class:`compas_fea2.problem.HistoryOutput'
        History outuputs requested for the step.
    results : :class:`compas_fea2.results.StepResults`
        The results of the analysis at this step

    Notes
    -----
    Steps are registered to a :class:`compas_fea2.problem.Problem`.

    A ``compas_fea2`` analysis is based on the concept of ``steps``,
    which represent the sequence in which the state of the model is modified.
    Steps can be introduced for example to change loads, boundary conditions,
    analysis procedure, etc. There is no limit on the number of steps in an analysis.

    Developer-only class.
    """

    def __init__(self, replace=False, **kwargs):
        super(Step, self).__init__(**kwargs)
        self.replace = replace
        self._field_outputs = set()
        self._history_outputs = set()
        self._results = None
        self._key = None

        self._load_fields = set()
        self._load_cases = set()
        self._combination = None

    @property
    def problem(self):
        return self._registration

    @property
    def model(self):
        return self.problem.model

    @property
    def field_outputs(self):
        return self._field_outputs

    @property
    def load_cases(self):
        return self._load_cases

    @property
    def load_fields(self):
        return self._load_fields

    @property
    def combination(self):
        return self._combination

    @combination.setter
    def combination(self, combination):
        """Combine the load patterns according to their load case.

        Parameters
        ----------
        combination : :class:`compas_fea2.problem.combinations.LoadCombination`
            _description_

        Raises
        ------
        ValueError
            _description_
        """
        combination._registration = self
        self._combination = combination
        # for case in combination.load_cases:
        #     if case not in self._load_cases:
        #         raise ValueError(f"{case} is not a valid load case.")
        for field in self.load_fields:
            if field.load_case in combination.load_cases:
                factor = combination.factors[field.load_case]
                for node, load in field.node_load:
                    factored_load = factor * load

                    node.loads.setdefault(self, {}).setdefault(combination, {})[field] = factored_load
                    if node._total_load:
                        node._total_load += factored_load
                    else:
                        node._total_load = factored_load

    @property
    def history_outputs(self):
        return self._history_outputs

    @property
    def results(self):
        return self._results

    # ==========================================================================
    #                             Field outputs
    # ==========================================================================
    def add_output(self, output):
        """Request a field or history output.

        Parameters
        ----------
        output : :class:`compas_fea2.Results.FieldResults`
            The requested output.

        Returns
        -------
        :class:`compas_fea2.problem._Output`
            The requested output.

        Raises
        ------
        TypeError
            if the output is not an instance of an :class:`compas_fea2.problem._Output`.
        """
        # output._registration = self
        self._field_outputs.add(output(self))
        return output

    def add_outputs(self, outputs):
        """Request multiple field or history outputs.

        Parameters
        ----------
        outputs : list(:class:`compas_fea2.problem._Output`)
            The requested outputs.

        Returns
        -------
        list(:class:`compas_fea2.problem._Output`)
            The requested outputs.

        Raises
        ------
        TypeError
            if the output is not an instance of an :class:`compas_fea2.problem._Output`.
        """
        for output in outputs:
            self.add_output(output)

    # ==========================================================================
    #                             Results methods
    # ==========================================================================

    @property
    def displacement_field(self):
        from compas_fea2.results.fields import DisplacementFieldResults
        return DisplacementFieldResults(self)

    @property
    def reaction_field(self):
        from compas_fea2.results.fields import ReactionFieldResults
        return ReactionFieldResults(self)

    @property
    def temperature_field(self):
        raise NotImplementedError

    @property
    def stress_field(self):
        from compas_fea2.results.fields import StressFieldResults
        return StressFieldResults(self)

    @property
    def section_forces_field(self):
        from compas_fea2.results.fields import SectionForcesFieldResults
        return SectionForcesFieldResults(self)

    @property
    def __data__(self):
        return {
            "name": self.name,
            "field_outputs": list(self._field_outputs),
            "history_outputs": list(self._history_outputs),
            "results": self._results,
            "key": self._key,
            "patterns": list(self._load_fields),
            "load_cases": list(self._load_cases),
            "combination": self._combination,
        }

    @classmethod
    def __from_data__(cls, data):
        obj = cls()
        obj.name = data["name"]
        obj._field_outputs = set(data["field_outputs"])
        obj._history_outputs = set(data["history_outputs"])
        obj._results = data["results"]
        obj._key = data["key"]
        obj._load_fields = set(data["load_fields"])
        obj._load_cases = set(data["load_cases"])
        obj._combination = data["combination"]
        return obj

# ==============================================================================
#                                General Steps
# ==============================================================================


class GeneralStep(Step):
    """General Step object for use as a base class in a general static, dynamic
    or multiphysics analysis.

    Parameters
    ----------
    max_increments : int
        Max number of increments to perform during the case step.
        (Typically 100 but you might have to increase it in highly non-linear
        problems. This might increase the analysis time.).
    initial_inc_size : float
        Sets the the size of the increment for the first iteration.
        (By default is equal to the total time, meaning that the software decrease
        the size automatically.)
    min_inc_size : float
        Minimum increment size before stopping the analysis.
        (By default is 1e-5, but you can set a smaller size for highly non-linear
        problems. This might increase the analysis time.)
    time : float
        Total time of the case step. Note that this not actual 'time',
        but rather a proportionality factor. (By default is 1, meaning that the
        analysis is complete when all the increments sum up to 1)
    nlgeom : bool
        if ``True`` nonlinear geometry effects are considered.
    modify : bool
        if ``True`` the loads applied in a previous step are substituted by the
        ones defined in the present step, otherwise the loads are added.
    restart : float, optional
        Frequency at which saving the results for restarting the analysis,
        by default `False`.

    Attributes
    ----------
    name : str
        Automatically generated id. You can change the name if you want a more
        human readable input file.
    max_increments : int
        Max number of increments to perform during the case step.
        (Typically 100 but you might have to increase it in highly non-linear
        problems. This might increase the analysis time.).
    initial_inc_size : float
        Sets the the size of the increment for the first iteration.
        (By default is equal to the total time, meaning that the software decrease
        the size automatically.)
    min_inc_size : float
        Minimum increment size before stopping the analysis.
        (By default is 1e-5, but you can set a smaller size for highly non-linear
        problems. This might increase the analysis time.)
    time : float
        Total time of the case step. Note that this not actual 'time',
        but rather a proportionality factor. (By default is 1, meaning that the
        analysis is complete when all the increments sum up to 1)
    nlgeom : bool
        if ``True`` nonlinear geometry effects are considered.
    modify : bool
        if ``True`` the loads applied in a previous step are substituted by the
        ones defined in the present step, otherwise the loads are added.
    restart : float
        Frequency at which saving the results for restarting the analysis.
    loads : dict
        Dictionary of the loads assigned to each part in the model in the step.
    fields : dict
        Dictionary of the prescribed fields assigned to each part in the model in the step.

    """

    def __init__(self, max_increments, initial_inc_size, min_inc_size, max_inc_size, time, nlgeom=False, modify=False, restart=False, **kwargs):
        super(GeneralStep, self).__init__(**kwargs)
        self._max_increments = max_increments
        self._initial_inc_size = initial_inc_size
        self._min_inc_size = min_inc_size
        self._max_inc_size = max_inc_size
        self._time = time
        self._nlgeom = nlgeom
        self._modify = modify
        self._restart = restart

    @property
    def displacements(self):
        return list(filter(lambda p: isinstance(p, DisplacementField), self._load_fields))

    @property
    def loads(self):
        return list(filter(lambda p: not isinstance(p, DisplacementField), self._load_fields))

    @property
    def max_increments(self):
        return self._max_increments

    @property
    def initial_inc_size(self):
        return self._initial_inc_size

    @property
    def min_inc_size(self):
        return self._min_inc_size

    @property
    def max_inc_size(self):
        return self._max_inc_size

    @property
    def time(self):
        return self._time

    @property
    def nlgeom(self):
        return self._nlgeom

    @property
    def modify(self):
        return self._modify

    @property
    def restart(self):
        return self._restart

    @restart.setter
    def restart(self, value):
        self._restart = value

    # ==============================================================================
    #                               Load Fields
    # ==============================================================================

    def add_load_field(self, field, *kwargs):
        """Add a general :class:`compas_fea2.problem.patterns.Pattern` to the Step.

        Parameters
        ----------
        load_pattern : :class:`compas_fea2.problem.patterns.Pattern`
            The load pattern to add.

        Returns
        -------
        :class:`compas_fea2.problem.patterns.Pattern`

        """
        from compas_fea2.problem.fields import LoadField

        if not isinstance(field, LoadField):
            raise TypeError("{!r} is not a LoadPattern.".format(field))

        self._load_fields.add(field)
        self._load_cases.add(field.load_case)
        field._registration = self
        return field

    def add_load_fields(self, fields):
        """Add multiple :class:`compas_fea2.problem.patterns.Pattern` to the Problem.

        Parameters
        ----------
        patterns : list(:class:`compas_fea2.problem.patterns.Pattern`)
            The load patterns to add to the Problem.

        Returns
        -------
        list(:class:`compas_fea2.problem.patterns.Pattern`)

        """
        fields = fields if isinstance(fields, Iterable) else [fields]
        for field in fields:
            self.add_load_field(field)

    def add_uniform_node_load(self, nodes, load_case=None, x=None, y=None, z=None, xx=None, yy=None, zz=None, axes="global", **kwargs):
        """Add a :class:`compas_fea2.problem.PointLoad` subclass object to the
        ``Step`` at specific points.

        Parameters
        ----------
        name : str
            name of the point load
        x : float, optional
            x component (in global coordinates) of the point load, by default None
        y : float, optional
            y component (in global coordinates) of the point load, by default None
        z : float, optional
            z component (in global coordinates) of the point load, by default None
        xx : float, optional
            moment about the global x axis of the point load, by default None
        yy : float, optional
            moment about the global y axis of the point load, by default None
        zz : float, optional
            moment about the global z axis of the point load, by default None
        axes : str, optional
            'local' or 'global' axes, by default 'global'

        Returns
        -------
        :class:`compas_fea2.problem.PointLoad`

        Warnings
        --------
        local axes are not supported yet

        """
        from compas_fea2.problem import ConcentratedLoad

        return self.add_load_field(NodeLoadField(loads=ConcentratedLoad(x=x, y=y, z=z, xx=xx, yy=yy, zz=zz, axes=axes), nodes=nodes, load_case=load_case, **kwargs))

    def add_uniform_point_load(self, points, load_case=None, x=None, y=None, z=None, xx=None, yy=None, zz=None, axes="global", tolerance=None, **kwargs):
        """Add a :class:`compas_fea2.problem.PointLoad` subclass object to the
        ``Step`` at specific points.

        Parameters
        ----------
        name : str
            name of the point load
        x : float, optional
            x component (in global coordinates) of the point load, by default None
        y : float, optional
            y component (in global coordinates) of the point load, by default None
        z : float, optional
            z component (in global coordinates) of the point load, by default None
        xx : float, optional
            moment about the global x axis of the point load, by default None
        yy : float, optional
            moment about the global y axis of the point load, by default None
        zz : float, optional
            moment about the global z axis of the point load, by default None
        axes : str, optional
            'local' or 'global' axes, by default 'global'

        Returns
        -------
        :class:`compas_fea2.problem.PointLoad`

        Warnings
        --------
        local axes are not supported yet

        """
        return self.add_load_field(PointLoadField(points=points, x=x, y=y, z=z, xx=xx, yy=yy, zz=zz, load_case=load_case, axes=axes, tolerance=tolerance, **kwargs))

    def add_prestress_load(self):
        raise NotImplementedError

    def add_line_load(self, polyline, load_case=None, discretization=10, x=None, y=None, z=None, xx=None, yy=None, zz=None, axes="global", tolerance=None, **kwargs):
        """Add a :class:`compas_fea2.problem.PointLoad` subclass object to the
        ``Step`` along a prescribed path.

        Parameters
        ----------
        name : str
            name of the point load
        part : str
            name of the :class:`compas_fea2.problem.Part` where the load is applied
        where : int or list(int), obj
            It can be either a key or a list of keys, or a NodesGroup of the nodes where the load is
            applied.
        x : float, optional
            x component (in global coordinates) of the point load, by default None
        y : float, optional
            y component (in global coordinates) of the point load, by default None
        z : float, optional
            z component (in global coordinates) of the point load, by default None
        xx : float, optional
            moment about the global x axis of the point load, by default None
        yy : float, optional
            moment about the global y axis of the point load, by default None
        zz : float, optional
            moment about the global z axis of the point load, by default None
        axes : str, optional
            'local' or 'global' axes, by default 'global'

        Returns
        -------
        :class:`compas_fea2.problem.PointLoad`

        Warnings
        --------
        local axes are not supported yet

        """
        raise NotImplementedError("Line loads are not implemented yet.")

    def add_area_load(self, polygon, load_case=None, x=None, y=None, z=None, xx=None, yy=None, zz=None, axes="global", **kwargs):
        """Add a :class:`compas_fea2.problem.PointLoad` subclass object to the
        ``Step`` along a prescribed path.

        Parameters
        ----------
        name : str
            name of the point load
        part : str
            name of the :class:`compas_fea2.problem.Part` where the load is applied
        where : int or list(int), obj
            It can be either a key or a list of keys, or a NodesGroup of the nodes where the load is
            applied.
        x : float, optional
            x component (in global coordinates) of the point load, by default None
        y : float, optional
            y component (in global coordinates) of the point load, by default None
        z : float, optional
            z component (in global coordinates) of the point load, by default None
        xx : float, optional
            moment about the global x axis of the point load, by default None
        yy : float, optional
            moment about the global y axis of the point load, by default None
        zz : float, optional
            moment about the global z axis of the point load, by default None
        axes : str, optional
            'local' or 'global' axes, by default 'global'

        Returns
        -------
        :class:`compas_fea2.problem.PointLoad`

        Warnings
        --------
        local axes are not supported yet

        """
        from compas_fea2.problem import ConcentratedLoad

        loaded_faces = self.model.find_faces_in_polygon(polygon)
        nodes = []
        loads = []
        components = {"x": x or 0, "y": y or 0, "z": z or 0, "xx": xx or 0, "yy": yy or 0, "zz": zz or 0}
        for face in loaded_faces:
            for node, area in face.node_area:
                nodes.append(node)
                factored_components = {k: v * area for k, v in components.items()}
                loads.append(ConcentratedLoad(**factored_components))
        load_field = NodeLoadField(loads=loads, nodes=nodes, load_case=load_case, **kwargs)
        return self.add_load_field(load_field)

    def add_gravity_load(self, parts=None, g=9.81, x=0.0, y=0.0, z=-1.0, load_case=None, **kwargs):
        """Add a :class:`compas_fea2.problem.GravityLoad` load to the ``Step``

        Parameters
        ----------
        g : float, optional
            acceleration of gravity, by default 9.81
        x : float, optional
            x component of the gravity direction vector (in global coordinates), by default 0.
        y : [type], optional
            y component of the gravity direction vector (in global coordinates), by default 0.
        z : [type], optional
            z component of the gravity direction vector (in global coordinates), by default -1.
        distribution : [:class:`compas_fea2.model.PartsGroup`] | [:class:`compas_fea2.model.ElementsGroup`]
            Group of parts or elements affected by gravity.

        Notes
        -----
        The gravity field is applied to the whole model. To remove parts of the
        model from the calculation of the gravity force, you can assign to them
        a 0 mass material.

        Warnings
        --------
        Be careful to assign a value of *g* consistent with the units in your
        model!
        """
        # try:
        #     from compas_fea2.problem import GravityLoad
        #     gravity = GravityLoad(x=x, y=y, z=z, g=g, load_case=load_case, **kwargs)
        # except ImportError:
        from compas_fea2.problem import ConcentratedLoad

        try:
            parts = parts or self.model.parts
        except Exception:
            raise AttributeError('You need to register the problem to the model first')
        nodes = []
        loads = []
        for part in parts:
            part.compute_nodal_masses()
            for node in part.nodes:
                nodes.append(node)
                loads.append(ConcentratedLoad(x=node.mass[0] * g * x, y=node.mass[1] * g * y, z=node.mass[2] * g * z))
        load_field = NodeLoadField(loads=loads, nodes=nodes, load_case=load_case, **kwargs)
        self.add_load_field(load_field)

    def add_temperature_field(self, field, node):
        """Add a temperature field to the Step object.

        Parameters
        ----------
        field : :class:`compas_fea2.problem.fields.PrescribedTemperatureField`
            The temperature field to add.
        node : :class:`compas_fea2.model.Node`
            The node to which the temperature field is applied.

        Returns
        -------
        :class:`compas_fea2.problem.fields.PrescribedTemperatureField`
            The temperature field that was added.
        """
        raise NotImplementedError()
        # if not isinstance(field, PrescribedTemperatureField):
        #     raise TypeError("{!r} is not a PrescribedTemperatureField.".format(field))

        # if not isinstance(node, Node):
        #     raise TypeError("{!r} is not a Node.".format(node))

        # node._temperature = field
        # self._fields.setdefault(node.part, {}).setdefault(field, set()).add(node)
        # return field

    def add_uniform_displacement_field(self, nodes, x=None, y=None, z=None, xx=None, yy=None, zz=None, axes="global", **kwargs):
        """Add a displacement at give nodes to the Step object.

        Parameters
        ----------
        displacement : obj
            :class:`compas_fea2.problem.GeneralDisplacement` object.

        Returns
        -------
        None

        """
        from compas_fea2.problem import DisplacementField

        displacement = GeneralDisplacement(x=x, y=y, z=z, xx=xx, yy=yy, zz=zz, axes=axes, **kwargs)
        return self.add_load_field(DisplacementField(displacement, nodes))

    # ==============================================================================
    #                             Combinations
    # ==============================================================================

    # =========================================================================
    #                         Results methods - reactions
    # =========================================================================

    def get_total_reaction(self, step=None):
        """Compute the total reaction vector

        Parameters
        ----------
        step : :class:`compas_fea2.problem._Step`, optional
            The analysis step, by default the last step.

        Returns
        -------
        :class:`compas.geometry.Vector`
            The resultant vector.
        :class:`compas.geometry.Point`
            The application point.
        """
        if not step:
            step = self.steps_order[-1]
        reactions = self.reaction_field
        locations, vectors, vectors_lengths = [], [], []
        for reaction in reactions.results:
            locations.append(reaction.location.xyz)
            vectors.append(reaction.vector)
            vectors_lengths.append(reaction.vector.length)
        return Vector(*sum_vectors(vectors)), Point(*centroid_points_weighted(locations, vectors_lengths))

    def get_min_max_reactions(self, step=None):
        """Get the minimum and maximum reaction values for the last step.

        Parameters
        ----------
        step : _type_, optional
            _description_, by default None
        """
        if not step:
            step = self.steps_order[-1]
        reactions = self.reaction_field
        return reactions.get_limits_absolute(step)

    def get_min_max_reactions_component(self, component, step=None):
        """Get the minimum and maximum reaction values for the last step.

        Parameters
        ----------
        component : _type_
            _description_
        step : _type_, optional
            _description_, by default None
        """
        if not step:
            step = self.steps_order[-1]
        reactions = self.reaction_field
        return reactions.get_limits_component(component, step)

    # def get_total_moment(self, step=None):
    #     if not step:
    #         step = self.steps_order[-1]
    #     vector, location = self.get_total_reaction(step)

    #     return sum_vectors([reaction.vector for reaction in reactions.results])

    def check_force_equilibrium(self):
        """Checks whether the equilibrium between reactions and applied loads is respected and
        returns the total applied loads and total reaction forces. 

        Prints whether the equilibrium is found and the total loads and reactions.
        
        Returns
        -------
        The two lists of total reaction and applied loads according to global x-, y- ans z-axis.

        """

        applied_load=[0,0,0]
        reaction_vector=self.get_total_reaction(self)[0]
        for load_field in self.loads:
            for load in load_field.loads :
                applied_load[0], applied_load[1], applied_load[2] = applied_load[0]+load.x, applied_load[1]+load.y, applied_load[2]+load.z
        equilibriumx = applied_load[0]+reaction_vector.x < (applied_load[0]/1000 if applied_load[0]!=0 else 1e-3) 
        equilibriumy = applied_load[1]+reaction_vector.y < (applied_load[1]/1000 if applied_load[1]!=0 else 1e-3) 
        equilibriumz = applied_load[2]+reaction_vector.z < (applied_load[2]/1000 if applied_load[2]!=0 else 1e-3) 
        if (equilibriumx and equilibriumy and equilibriumz) :
            print("The force equilibrium is respected.")
        else :
            print("The force equilibrium is not respected.")
        print(f""" Total reactions :
X : {reaction_vector.x}
Y : {reaction_vector.y}
Z : {reaction_vector.z}

Total applied loads :
X : {applied_load[0]}
Y : {applied_load[1]}
Z : {applied_load[2]}
""")
        return reaction_vector, applied_load
    
    # ==============================================================================
    # Visualisation
    # ==============================================================================

    def show_deformed(self, opacity=1, show_bcs=1, scale_results=1, scale_model=1, show_loads=0.1, show_original=False, **kwargs):
        """Display the structure in its deformed configuration.

        Parameters
        ----------
        step : :class:`compas_fea2.problem._Step`, optional
            The Step of the analysis, by default None. If not provided, the last
            step is used.

        Returns
        -------
        None

        """
        from compas_fea2.UI import FEA2Viewer

        viewer = FEA2Viewer(center=self.model.center, scale_model=scale_model)

        if show_original:
            viewer.add_model(self.model, fast=True, opacity=show_original, show_bcs=False, **kwargs)
        # TODO create a copy of the model first
        displacements = self.displacement_field
        for displacement in displacements.results:
            vector = displacement.vector.scaled(scale_results)
            displacement.node.xyz = sum_vectors([Vector(*displacement.node.xyz), vector])
        viewer.add_model(self.model, fast=True, opacity=opacity, show_bcs=show_bcs, show_loads=show_loads, **kwargs)
        if show_loads:
            viewer.add_step(self, show_loads=show_loads)
        viewer.show()

    def show_displacements(self, fast=True, show_bcs=1, scale_model=1, show_loads=0.1, component=None, show_vectors=True, show_contour=True, **kwargs):
        """Display the displacement field results for a given step.

        Parameters
        ----------
        step : _type_, optional
            _description_, by default None
        scale_model : int, optional
            _description_, by default 1
        show_loads : bool, optional
            _description_, by default True
        component : _type_, optional
            _description_, by default

        """
        from compas_fea2.UI import FEA2Viewer

        if not self.displacement_field:
            raise ValueError("No displacement field results available for this step")

        viewer = FEA2Viewer(center=self.model.center, scale_model=scale_model)
        viewer.add_model(self.model, fast=fast, show_parts=True, opacity=0.5, show_bcs=show_bcs, show_loads=show_loads, **kwargs)
        viewer.add_displacement_field(self.displacement_field, fast=fast, model=self.model, component=component, show_vectors=show_vectors, show_contour=show_contour, **kwargs)
        if show_loads:
            viewer.add_step(self, show_loads=show_loads)
        viewer.show()
        viewer.scene.clear()

    def show_reactions(self, fast=True, show_bcs=1, scale_model=1, show_loads=0.1, component=None, show_vectors=1, show_contour=False, **kwargs):
        """Display the reaction field results for a given step.

        Parameters
        ----------
        step : _type_, optional
            _description_, by default None
        scale_model : int, optional
            _description_, by default 1
        show_bcs : bool, optional
            _description_, by default True
        component : _type_, optional
            _description_, by default
        translate : _type_, optional
            _description_, by default -1
        scale_results : _type_, optional
            _description_, by default 1
        """
        from compas_fea2.UI import FEA2Viewer

        if not self.reaction_field:
            raise ValueError("No reaction field results available for this step")

        viewer = FEA2Viewer(center=self.model.center, scale_model=scale_model)
        viewer.add_model(self.model, fast=fast, show_parts=True, opacity=0.5, show_bcs=show_bcs, show_loads=show_loads, **kwargs)
        viewer.add_reaction_field(self.reaction_field, fast=fast, model=self.model, component=component, show_vectors=show_vectors, show_contour=show_contour, **kwargs)

        if show_loads:
            viewer.add_step(self, show_loads=show_loads)
        viewer.show()
        viewer.scene.clear()

    def show_stress(self, fast=True, show_bcs=1, scale_model=1, show_loads=0.1, component=None, show_vectors=1, show_contour=False, plane="mid", **kwargs):
        from compas_fea2.UI import FEA2Viewer

        if not self.stress_field:
            raise ValueError("No reaction field results available for this step")

        viewer = FEA2Viewer(center=self.model.center, scale_model=scale_model)
        viewer.add_model(self.model, fast=fast, show_parts=True, opacity=0.5, show_bcs=show_bcs, show_loads=show_loads, **kwargs)
        viewer.add_stress2D_field(self.stress_field, fast=fast, model=self.model, component=component, show_vectors=show_vectors, show_contour=show_contour, plane=plane, **kwargs)

        if show_loads:
            viewer.add_step(self, show_loads=show_loads)
        viewer.show()
        viewer.scene.clear()

    @property
    def __data__(self):
        data = super().__data__
        data.update(
            {
                "max_increments": self._max_increments,
                "initial_inc_size": self._initial_inc_size,
                "min_inc_size": self._min_inc_size,
                "time": self._time,
                "nlgeom": self._nlgeom,
                "modify": self._modify,
                "restart": self._restart,
            }
        )
        return data
    
    def plot_deflection_along_line(self, line, step=None, n_divide=1000,  plot_data=False):

        """Plot the deflection along a compas line given as an input. This method can only be used on shell models.
        
        Parameters
        ----------
        line : :class:`compas.geometry.Line`
            Line along which the deflection is plotted.
        step : :class:`compas_fea2.problems.step, optional
            Step containing the displacements results.
            If not indicated, the last step of the problem is considered
        n_divide : int, optional
            Number of division of the input line.
            If not indicated, a value of 1000 is implemented.

        """

        import matplotlib.pyplot as plt
        import numpy as np
        from compas.geometry import Point
        from scipy.spatial import KDTree
        
        #-----------------------------------------------------------
        #FIRST, the input line is discretized in n_divide points
        #-----------------------------------------------------------
        # TODO automatized the n_divide parameters with the mesh density 
        v_discretized=Vector(line.vector[0]/n_divide, line.vector[1]/n_divide, line.vector[2]/n_divide)

        l_discretized=[line.start]
        for i in range(n_divide-1):
            l_discretized.append(l_discretized[i].translated(v_discretized))
        l_discretized.append(line.end)

        #--------------------------------------------------------------------------------------------------------------------
        #SECOND, looking for the closest points of mesh to input line, according to their projection on the horizontal plan
        #--------------------------------------------------------------------------------------------------------------------
        part=list(self.model.parts)[0]
        nodes=part.nodes

        #projection of the nodes of the mesh on the XY plan
        element_XY_points=[]
        for node in nodes :
            element_XY_points.append(Point(node.xyz[0], node.xyz[1], 0)) #nodes of the shell are projected vertically
        
        #determination of the closest nodes 
        l_closestpoints=[]
        for point_line in l_discretized:
            tree=KDTree(element_XY_points)
            dist, closest_2D_point_index=tree.query(point_line, k=1)
            closest_3D_point=list(nodes)[closest_2D_point_index]
            l_closestpoints.append(closest_3D_point)

        #Elimination of the points that have the same "closest node"
        i=0
        while i<len(l_closestpoints)-1:
            if l_closestpoints[i]==l_closestpoints[i+1]:
                del l_closestpoints[i+1]
                del l_discretized[i+1]
                i-=1
            i+=1

        #--------------------------------------------------------------------------------------------------------------------
        #THIRD, extraction of the deflection values of the nodes of the mesh
        #--------------------------------------------------------------------------------------------------------------------
        field_displacement=self.displacement_field
        
        #Construction of plotting lists
        #x_list and y_list store the global x- and y-axis coordinates values 
        #plot_value stores the corresponding displacement value
        plot_value=[field_displacement.get_result_at(point).z for point in l_closestpoints]
        x_list=[point.x for point in l_closestpoints]
        y_list=[point.y for point in l_closestpoints]
        
        #Determination of the local maxima/minima for plot display
        derivated_values=[]
        relative_extrema=[]
        for i in range(len(l_discretized)-1):
            derivated_values.append(plot_value[i+1]-plot_value[i])
            if i>0 and (derivated_values[i]*derivated_values[i-1]<0):
                relative_extrema.append([l_discretized[i],plot_value[i]])
        
        #--------------------------------------------------------------------------------------------------------------------
        #FINAL, script for plot display. 
        #--------------------------------------------------------------------------------------------------------------------
        
        #Determination if the result line is along the x- or y-axis
        stdx=np.std(np.array(x_list))
        stdy=np.std(np.array(y_list))

        fig, ax = plt.subplots()

        # input line along the y-axis
        if stdx==0:
            ax.plot(y_list,plot_value)
            ax.set(xlabel='y', ylabel='Displacement (mm)',
            title='Displacement according to y, x='+str(x_list[0]))
            for i in range(len(relative_extrema)):
                ax.plot(relative_extrema[i][0][1], relative_extrema[i][1], 'o')
                ax.annotate(str(int(relative_extrema[i][1]*100)/100)+' mm',xy=(relative_extrema[i][0][1], relative_extrema[i][1]))

        #input line along the x-axis
        elif stdy==0:

            ax.plot(x_list,plot_value, linestyle='dashed')
            ax.set(xlabel='x', ylabel='Displacement (mm)',
            title='Displacement according to x, y='+str(y_list[0]))
            for i in range(len(relative_extrema)):
                ax.plot(relative_extrema[i][0][0], relative_extrema[i][1], 'o')
                ax.annotate(str(int(relative_extrema[i][1]*100)/100)+' mm',xy=(relative_extrema[i][0][0], relative_extrema[i][1]))

        else :
            ax = plt.figure().add_subplot(projection='3d')
            ax.plot(x_list, y_list, plot_value)
            ax.set(xlabel='x', ylabel='y', zlabel='Displacement (mm)',
            title='Displacement according to x, y')
            for i in range(len(relative_extrema)):
                ax.plot(relative_extrema[i][0][0], relative_extrema[i][0][1], relative_extrema[i][1], 'o')
                ax.text(relative_extrema[i][0][0], relative_extrema[i][0][1], relative_extrema[i][1], str(int(relative_extrema[i][1]*100)/100))
            
        plt.show()

    @classmethod
    def __from_data__(cls, data):
        obj = cls(
            max_increments=data["max_increments"],
            initial_inc_size=data["initial_inc_size"],
            min_inc_size=data["min_inc_size"],
            time=data["time"],
            nlgeom=data["nlgeom"],
            modify=data["modify"],
            restart=data["restart"],
        )
        obj._field_outputs = set(data["field_outputs"])
        obj._history_outputs = set(data["history_outputs"])
        obj._results = data["results"]
        obj._key = data["key"]
        obj._load_fields = set(data["patterns"])
        obj._load_cases = set(data["load_cases"])
        obj._combination = data["combination"]
        return obj<|MERGE_RESOLUTION|>--- conflicted
+++ resolved
@@ -11,14 +11,6 @@
 from compas_fea2.problem.fields import DisplacementField
 from compas_fea2.problem.fields import NodeLoadField
 from compas_fea2.problem.fields import PointLoadField
-<<<<<<< HEAD
-=======
-from compas_fea2.results import DisplacementFieldResults
-from compas_fea2.results import ReactionFieldResults
-from compas_fea2.results import SectionForcesFieldResults
-from compas_fea2.results import StressFieldResults
-
->>>>>>> 0cb825c3
 
 # ==============================================================================
 #                                Base Steps
