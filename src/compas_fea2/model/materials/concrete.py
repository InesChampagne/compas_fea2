--- conflicted
+++ resolved
@@ -136,14 +136,6 @@
     # FIXME: this is only working for the basic material properties.
     @classmethod
     def C20_25(cls, units, **kwargs):
-<<<<<<< HEAD
-=======
-        if not units:
-            units = u(system="SI_mm")
-        elif not isinstance(units, UnitRegistry):
-            units = u(units)
-
->>>>>>> 1010ccc8
         return cls(fck=25 * units.MPa, E=30 * units.GPa, v=0.17, density=2400 * units("kg/m**3"), name="C20/25", **kwargs)
 
 
