--- conflicted
+++ resolved
@@ -46,13 +46,8 @@
 
     """
 
-<<<<<<< HEAD
     def __init__(self, temperature, **kwargs):
         super().__init__(**kwargs)
-=======
-    def __init__(self, temperature,**kwargs):
-        super(InitialTemperatureField, self).__init__(**kwargs)
->>>>>>> 0cb825c3
         self._t = temperature
 
     @property
